{
    "version": "0.2.0",
    "configurations": [
        {
            "name": "Run Compiled Binary",
            "type": "go",
            "request": "launch",
            "mode": "exec",
            "program": "${workspaceFolder}/telia",
<<<<<<< HEAD
            "args": ["build", "examples/math.t"],
=======
            "args": ["build", "examples/floats.t"],
>>>>>>> b9307a55
            "cwd": "${workspaceFolder}",
            "console": "integratedTerminal",
        }
    ]
}<|MERGE_RESOLUTION|>--- conflicted
+++ resolved
@@ -7,11 +7,8 @@
             "request": "launch",
             "mode": "exec",
             "program": "${workspaceFolder}/telia",
-<<<<<<< HEAD
             "args": ["build", "examples/math.t"],
-=======
             "args": ["build", "examples/floats.t"],
->>>>>>> b9307a55
             "cwd": "${workspaceFolder}",
             "console": "integratedTerminal",
         }
